--- conflicted
+++ resolved
@@ -1,9 +1,3 @@
-<<<<<<< HEAD
-* Unknown - Christophe Dumez <chris@qbittorrent.org> - v1.3.2
-    - BUGFIX: Fixed "hide top toolBar" feature
-
-=======
->>>>>>> 5c3f2f0a
 * Mon Jan 26 2009 - Christophe Dumez <chris@qbittorrent.org> - v1.3.1
     - BUGFIX: Torrents paused due to an I/O error were displayed as queued
     - BUGFIX: qBittorrent now prints backtrace in terminal when segfaulting
